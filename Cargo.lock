--- conflicted
+++ resolved
@@ -148,12 +148,7 @@
  "atty",
  "bitflags",
  "clap_derive",
-<<<<<<< HEAD
- "clap_lex 0.2.4",
- "indexmap",
-=======
  "clap_lex 0.3.0",
->>>>>>> cd73887b
  "once_cell",
  "strsim",
  "termcolor",
@@ -215,11 +210,7 @@
 source = "registry+https://github.com/rust-lang/crates.io-index"
 checksum = "6cb68fb090907789b55ddfcf42f03490cd9b94a6da519b75d871cf3a0963735c"
 dependencies = [
-<<<<<<< HEAD
  "clap 4.0.18",
-=======
- "clap 3.2.22",
->>>>>>> cd73887b
  "roff",
 ]
 
@@ -589,11 +580,7 @@
 version = "0.1.3"
 dependencies = [
  "chrono",
-<<<<<<< HEAD
- "clap 3.2.22",
-=======
  "clap 4.0.18",
->>>>>>> cd73887b
  "clap_complete",
  "clap_mangen",
  "futures",
